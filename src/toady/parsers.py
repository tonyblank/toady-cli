"""Parsers for transforming GitHub API responses to model objects."""

from typing import Any, Dict, List, Optional, Tuple

from .exceptions import (
    ValidationError,
    create_github_error,
    create_validation_error,
)
from .models import Comment, PullRequest, ReviewThread
from .utils import parse_datetime


class GraphQLResponseParser:
    """Parser for GitHub GraphQL API responses."""

    def __init__(self) -> None:
        """Initialize the parser."""
        pass

    def parse_review_threads_response(
        self, response: Dict[str, Any]
    ) -> List[ReviewThread]:
        """Parse a GraphQL response containing review threads.

        Args:
            response: The GraphQL response dictionary from GitHub API

        Returns:
            List of ReviewThread objects parsed from the response

        Raises:
            GitHubAPIError: If the response structure indicates API errors
            ValidationError: If the response structure is invalid or malformed
        """
        try:
            # Validate the top-level response structure first
            ResponseValidator.validate_graphql_response(response)

            # Navigate to the review threads data (guaranteed to exist after validation)
            pull_request = response["data"]["repository"]["pullRequest"]
            review_threads_data = pull_request["reviewThreads"]["nodes"]

            if not isinstance(review_threads_data, list):
                raise create_validation_error(
                    field_name="reviewThreads.nodes",
                    invalid_value=type(review_threads_data).__name__,
                    expected_format="list of thread objects",
                    message="reviewThreads.nodes must be a list",
                )

            threads = []
            for i, thread_data in enumerate(review_threads_data):
                try:
                    thread = self._parse_single_review_thread(thread_data)
                    threads.append(thread)
                except ValidationError as e:
                    # Re-raise with context about which thread failed
                    raise create_validation_error(
                        field_name=f"reviewThreads.nodes[{i}]",
                        invalid_value=thread_data.get("id", "unknown"),
                        expected_format="valid thread object",
                        message=f"Failed to parse thread at index {i}: {str(e)}",
                    ) from e

            return threads

        except KeyError as e:
            raise create_validation_error(
                field_name=str(e).strip("'\""),
                invalid_value="missing",
                expected_format="required field in GraphQL response",
                message=f"Invalid response structure: missing key {e}",
            ) from e
        except (TypeError, AttributeError) as e:
            raise create_validation_error(
                field_name="response",
                invalid_value=type(response).__name__,
                expected_format="valid GraphQL response dictionary",
                message=f"Response parsing failed due to type error: {str(e)}",
            ) from e

    def _parse_single_review_thread(self, thread_data: Dict[str, Any]) -> ReviewThread:
        """Parse a single review thread from GraphQL response data.

        Args:
            thread_data: Dictionary containing thread data from GraphQL response

        Returns:
            ReviewThread object

        Raises:
            ValidationError: If thread data is invalid or incomplete
        """
        try:
            # Validate thread data before accessing fields
            ResponseValidator.validate_review_thread_data(thread_data)

            # Thread ID is guaranteed to exist after validation
            thread_id = thread_data["id"]

            is_resolved = thread_data.get("isResolved", False)

            # Parse comments to get thread metadata
            comments_data = thread_data.get("comments", {}).get("nodes", [])
            if not comments_data:
                raise create_validation_error(
                    field_name="thread.comments.nodes",
                    invalid_value="empty list",
                    expected_format="list with at least one comment",
                    message=f"Review thread {thread_id} has no comments",
                )

            # Parse comments with enhanced error handling
            comments = []
            for i, comment_data in enumerate(comments_data):
                try:
                    # Validate comment data before parsing
                    ResponseValidator.validate_comment_data(comment_data)
                    comment = self._parse_single_comment(comment_data, thread_id)
                    comments.append(comment)
                except ValidationError as e:
                    # Re-raise with context about which comment failed
                    raise create_validation_error(
                        field_name=f"thread.comments.nodes[{i}]",
                        invalid_value=comment_data.get("id", "unknown"),
                        expected_format="valid comment object",
                        message=(
                            f"Failed to parse comment at index {i} in thread "
                            f"{thread_id}: {str(e)}"
                        ),
                    ) from e

            # Use first comment to determine thread metadata
            try:
                first_comment = comments[0]
                title = self._extract_title_from_comment(first_comment.content)
                created_at = first_comment.created_at
                updated_at = max(comment.updated_at for comment in comments)
                author = first_comment.author
                status = "RESOLVED" if is_resolved else "UNRESOLVED"
            except (IndexError, AttributeError) as e:
                raise create_validation_error(
                    field_name="thread.comments",
                    invalid_value=f"{len(comments)} comments",
                    expected_format="list with valid comment objects",
                    message=(
                        f"Cannot extract thread metadata from comments in thread "
                        f"{thread_id}: {str(e)}"
                    ),
                ) from e

            return ReviewThread(
                thread_id=thread_id,
                title=title,
                created_at=created_at,
                updated_at=updated_at,
                status=status,
                author=author,
                comments=comments,
            )

        except ValidationError:
            # Re-raise ValidationErrors as-is
            raise
        except KeyError as e:
            raise create_validation_error(
                field_name=str(e).strip("'\""),
                invalid_value="missing",
                expected_format="required field in thread data",
                message=f"Missing required field {e} in thread data",
            ) from e
        except (TypeError, AttributeError) as e:
            raise create_validation_error(
                field_name="thread_data",
                invalid_value=type(thread_data).__name__,
                expected_format="valid thread data dictionary",
                message=f"Thread parsing failed due to type error: {str(e)}",
            ) from e

    def _parse_single_comment(
        self, comment_data: Dict[str, Any], thread_id: str
    ) -> Comment:
        """Parse a single comment from GraphQL response data.

        Args:
            comment_data: Dictionary containing comment data from GraphQL response
            thread_id: ID of the thread this comment belongs to

        Returns:
            Comment object

        Raises:
            ValidationError: If comment data is invalid
        """
        try:
            # Extract and validate required fields
            comment_id = comment_data.get("id")
            if not comment_id:
                raise create_validation_error(
                    field_name="comment.id",
                    invalid_value="missing",
                    expected_format="non-empty string",
                    message="Comment ID is required but missing",
                )

            content = comment_data.get("body", "")

            # Parse datetime fields with proper error handling
            try:
                created_at = parse_datetime(comment_data["createdAt"])
            except (KeyError, ValueError) as e:
                raise create_validation_error(
                    field_name="comment.createdAt",
                    invalid_value=comment_data.get("createdAt", "missing"),
                    expected_format="valid ISO datetime string",
                    message=f"Failed to parse comment creation date: {str(e)}",
                ) from e

            try:
                updated_at = parse_datetime(comment_data["updatedAt"])
            except (KeyError, ValueError) as e:
                raise create_validation_error(
                    field_name="comment.updatedAt",
                    invalid_value=comment_data.get("updatedAt", "missing"),
                    expected_format="valid ISO datetime string",
                    message=f"Failed to parse comment update date: {str(e)}",
                ) from e

            # Extract author information with fallback
            author_data = comment_data.get("author", {})
            author = author_data.get("login", "unknown") if author_data else "unknown"

            # Handle parent comment (replies) with error handling
            parent_id = None
            reply_to = comment_data.get("replyTo")
            if reply_to:
                try:
                    parent_id = reply_to.get("id")
                except (TypeError, AttributeError):
                    # Log the issue but don't fail - just skip parent ID
                    parent_id = None

            # Extract review information with error handling
            review_id = None
            review_state = None
            review_data = comment_data.get("pullRequestReview")
            if review_data:
                try:
                    review_id = review_data.get("id")
                    review_state = review_data.get("state")
                except (TypeError, AttributeError):
                    # Log the issue but don't fail - just skip review info
                    review_id = None
                    review_state = None

            return Comment(
                comment_id=comment_id,
                content=content,
                author=author,
                created_at=created_at,
                updated_at=updated_at,
                parent_id=parent_id,
                thread_id=thread_id,
                review_id=review_id,
                review_state=review_state,
            )

        except ValidationError:
            # Re-raise ValidationErrors as-is
            raise
        except KeyError as e:
            raise create_validation_error(
                field_name=str(e).strip("'\""),
                invalid_value="missing",
                expected_format="required field in comment data",
                message=(
                    f"Missing required field {e} in comment data for thread "
                    f"{thread_id}"
                ),
            ) from e
        except (TypeError, AttributeError) as e:
            raise create_validation_error(
                field_name="comment_data",
                invalid_value=type(comment_data).__name__,
                expected_format="valid comment data dictionary",
                message=f"Comment parsing failed due to type error: {str(e)}",
            ) from e

    def _extract_title_from_comment(self, content: str) -> str:
        """Extract a title from comment content.

        Args:
            content: The comment content

        Returns:
            A suitable title for the review thread (first line or truncated content)
        """
        if not content:
            return "Empty comment"

        # Use first line as title, or truncate if too long
        first_line = content.split("\n")[0].strip()
        if len(first_line) > 100:
            return first_line[:97] + "..."
        return first_line or "Empty comment"

    def parse_paginated_response(
        self, response: Dict[str, Any]
    ) -> Tuple[List[ReviewThread], Optional[str]]:
        """Parse a paginated GraphQL response for review threads.

        Args:
            response: The GraphQL response dictionary

        Returns:
            Tuple of (review_threads_list, next_cursor)
            next_cursor is None if there are no more pages

        Raises:
            ValidationError: If the response structure is invalid
        """
        try:
            # Parse threads first (this will handle most validation)
            threads = self.parse_review_threads_response(response)

            # Extract pagination info with proper error handling
            review_threads_data = response["data"]["repository"]["pullRequest"][
                "reviewThreads"
            ]
            page_info = review_threads_data.get("pageInfo", {})

            if not isinstance(page_info, dict):
                raise create_validation_error(
                    field_name="reviewThreads.pageInfo",
                    invalid_value=type(page_info).__name__,
                    expected_format="dictionary with pagination information",
                    message="pageInfo must be a dictionary",
                )

            has_next_page = page_info.get("hasNextPage", False)
            next_cursor = page_info.get("endCursor") if has_next_page else None

            return threads, next_cursor

        except ValidationError:
            # Re-raise ValidationErrors as-is
            raise
        except KeyError as e:
            raise create_validation_error(
                field_name=str(e).strip("'\""),
                invalid_value="missing",
                expected_format="required field in pagination response",
                message=f"Invalid pagination structure: missing key {e}",
            ) from e
        except (TypeError, AttributeError) as e:
            raise create_validation_error(
                field_name="response",
                invalid_value=type(response).__name__,
                expected_format="valid paginated GraphQL response",
                message=f"Pagination parsing failed due to type error: {str(e)}",
            ) from e

    def parse_pull_requests_response(
<<<<<<< HEAD
        self, response: Dict[str, Any]
=======
        self, response: Dict[str, Any], include_drafts: bool = False
>>>>>>> 4aaf8c1b
    ) -> List[PullRequest]:
        """Parse a GraphQL response containing pull requests.

        Args:
            response: The GraphQL response dictionary from GitHub API
<<<<<<< HEAD
=======
            include_drafts: Whether draft PRs should be included in results
>>>>>>> 4aaf8c1b

        Returns:
            List of PullRequest objects parsed from the response

        Raises:
            GitHubAPIError: If the response structure indicates API errors
            ValidationError: If the response structure is invalid or malformed
        """
        try:
            # Validate the top-level response structure first
<<<<<<< HEAD
            ResponseValidator.validate_graphql_prs_response(response)
=======
            ResponseValidator.validate_pull_requests_response(response)
>>>>>>> 4aaf8c1b

            # Navigate to the pull requests data (guaranteed to exist after validation)
            repository = response["data"]["repository"]
            pull_requests_data = repository["pullRequests"]["nodes"]

            if not isinstance(pull_requests_data, list):
                raise create_validation_error(
                    field_name="pullRequests.nodes",
                    invalid_value=type(pull_requests_data).__name__,
                    expected_format="list of pull request objects",
                    message="pullRequests.nodes must be a list",
                )

<<<<<<< HEAD
            # Parse each pull request
            pull_requests = []
            for i, pr_data in enumerate(pull_requests_data):
                try:
                    # Validate individual PR data
                    ResponseValidator.validate_pull_request_data(pr_data)

                    # Parse the PR data
                    pull_request = self._parse_pull_request_data(pr_data)
                    pull_requests.append(pull_request)

                except ValidationError as e:
                    # Re-raise with context about which PR failed
                    raise create_validation_error(
                        field_name=f"pullRequest[{i}]",
                        invalid_value=e.invalid_value,
                        expected_format=e.expected_format or "valid pull request data",
                        message=f"Failed to parse pull request {i}: {e.message}",
=======
            pull_requests = []
            for i, pr_data in enumerate(pull_requests_data):
                try:
                    # Filter drafts if not including them
                    is_draft = pr_data.get("isDraft", False)
                    if not include_drafts and is_draft:
                        continue

                    pr = self._parse_single_pull_request(pr_data)
                    pull_requests.append(pr)
                except ValidationError as e:
                    # Re-raise with context about which PR failed
                    raise create_validation_error(
                        field_name=f"pullRequests.nodes[{i}]",
                        invalid_value=pr_data.get("number", "unknown"),
                        expected_format="valid pull request object",
                        message=f"Failed to parse pull request at index {i}: {str(e)}",
>>>>>>> 4aaf8c1b
                    ) from e

            return pull_requests

<<<<<<< HEAD
        except ValidationError:
            # Re-raise ValidationErrors as-is
            raise
=======
>>>>>>> 4aaf8c1b
        except KeyError as e:
            raise create_validation_error(
                field_name=str(e).strip("'\""),
                invalid_value="missing",
                expected_format="required field in GraphQL response",
                message=f"Invalid response structure: missing key {e}",
            ) from e
        except (TypeError, AttributeError) as e:
            raise create_validation_error(
                field_name="response",
                invalid_value=type(response).__name__,
<<<<<<< HEAD
                expected_format="valid GraphQL pull requests response",
                message=f"Response parsing failed due to type error: {str(e)}",
            ) from e

    def _parse_pull_request_data(self, pr_data: Dict[str, Any]) -> PullRequest:
        """Parse individual pull request data into a PullRequest object.

        Args:
            pr_data: Pull request data dictionary from GraphQL response
=======
                expected_format="valid GraphQL response dictionary",
                message=f"Response parsing failed due to type error: {str(e)}",
            ) from e

    def _parse_single_pull_request(self, pr_data: Dict[str, Any]) -> PullRequest:
        """Parse a single pull request from GraphQL response data.

        Args:
            pr_data: Dictionary containing PR data from GraphQL response
>>>>>>> 4aaf8c1b

        Returns:
            PullRequest object

        Raises:
<<<<<<< HEAD
            ValidationError: If the data is invalid or cannot be parsed
        """
        try:
            # Extract author information
            author_data = pr_data.get("author", {})
            author_login = (
                author_data.get("login", "unknown") if author_data else "unknown"
            )

            # Extract review thread count
            review_threads_data = pr_data.get("reviewThreads", {})
            review_thread_count = review_threads_data.get("totalCount", 0)

            # Parse dates
            try:
                created_at = parse_datetime(pr_data["createdAt"])
            except Exception as e:
                raise create_validation_error(
                    field_name="createdAt",
                    invalid_value=pr_data.get("createdAt", "missing"),
                    expected_format="ISO datetime string",
                    message=f"Invalid createdAt format: {str(e)}",
=======
            ValidationError: If PR data is invalid or incomplete
        """
        try:
            # Validate PR data before accessing fields
            ResponseValidator.validate_pull_request_data(pr_data)

            # Extract required fields (guaranteed to exist after validation)
            pr_id = pr_data["id"]
            number = pr_data["number"]
            title = pr_data["title"]
            head_ref = pr_data["headRefName"]
            base_ref = pr_data["baseRefName"]
            is_draft = pr_data.get("isDraft", False)
            url = pr_data["url"]

            # Extract author information with fallback
            author_data = pr_data.get("author", {})
            author = author_data.get("login", "unknown") if author_data else "unknown"

            # Parse datetime fields with proper error handling
            try:
                created_at = parse_datetime(pr_data["createdAt"])
            except (KeyError, ValueError) as e:
                raise create_validation_error(
                    field_name="pullRequest.createdAt",
                    invalid_value=pr_data.get("createdAt", "missing"),
                    expected_format="valid ISO datetime string",
                    message=f"Failed to parse PR creation date: {str(e)}",
>>>>>>> 4aaf8c1b
                ) from e

            try:
                updated_at = parse_datetime(pr_data["updatedAt"])
<<<<<<< HEAD
            except Exception as e:
                raise create_validation_error(
                    field_name="updatedAt",
                    invalid_value=pr_data.get("updatedAt", "missing"),
                    expected_format="ISO datetime string",
                    message=f"Invalid updatedAt format: {str(e)}",
                ) from e

            # Create PullRequest object
            return PullRequest(
                number=pr_data["number"],
                title=pr_data["title"],
                author=author_login,
                head_ref=pr_data["headRefName"],
                base_ref=pr_data["baseRefName"],
                is_draft=pr_data.get("isDraft", False),
                created_at=created_at,
                updated_at=updated_at,
                url=pr_data["url"],
                review_thread_count=review_thread_count,
                node_id=pr_data.get("id"),
=======
            except (KeyError, ValueError) as e:
                raise create_validation_error(
                    field_name="pullRequest.updatedAt",
                    invalid_value=pr_data.get("updatedAt", "missing"),
                    expected_format="valid ISO datetime string",
                    message=f"Failed to parse PR update date: {str(e)}",
                ) from e

            # Extract review thread count with error handling
            review_thread_count = 0
            review_threads_data = pr_data.get("reviewThreads")
            if review_threads_data:
                try:
                    review_thread_count = review_threads_data.get("totalCount", 0)
                except (TypeError, AttributeError):
                    # Log the issue but don't fail - just use 0
                    review_thread_count = 0

            return PullRequest(
                pr_id=pr_id,
                number=number,
                title=title,
                author=author,
                head_ref=head_ref,
                base_ref=base_ref,
                is_draft=is_draft,
                created_at=created_at,
                updated_at=updated_at,
                url=url,
                review_thread_count=review_thread_count,
>>>>>>> 4aaf8c1b
            )

        except ValidationError:
            # Re-raise ValidationErrors as-is
            raise
        except KeyError as e:
            raise create_validation_error(
                field_name=str(e).strip("'\""),
                invalid_value="missing",
                expected_format="required field in pull request data",
<<<<<<< HEAD
                message=f"Missing required field in pull request data: {e}",
=======
                message=f"Missing required field {e} in pull request data",
>>>>>>> 4aaf8c1b
            ) from e
        except (TypeError, AttributeError) as e:
            raise create_validation_error(
                field_name="pr_data",
                invalid_value=type(pr_data).__name__,
                expected_format="valid pull request data dictionary",
                message=f"Pull request parsing failed due to type error: {str(e)}",
            ) from e


class ResponseValidator:
    """Validator for GitHub API response structures."""

    @staticmethod
    def validate_graphql_response(response: Dict[str, Any]) -> bool:
        """Validate that a GraphQL response has the expected structure.

        Args:
            response: The response dictionary to validate

        Returns:
            True if the response is valid

        Raises:
            ValidationError: If the response is invalid
            GitHubAPIError: If there are GraphQL errors from the API
        """
        if not isinstance(response, dict):
            raise create_validation_error(
                field_name="response",
                invalid_value=type(response).__name__,
                expected_format="dictionary",
                message="GraphQL response must be a dictionary",
            )

        if "data" not in response:
            if "errors" in response:
                errors = response["errors"]
                if errors:  # Only raise GraphQL errors if there are actual errors
                    error_messages = [
                        error.get("message", str(error)) for error in errors
                    ]
                    # Use GitHubAPIError for GraphQL API errors
                    raise create_github_error(
                        message=f"GraphQL API errors: {'; '.join(error_messages)}",
                        api_endpoint="GraphQL",
                    )
                else:
                    raise create_validation_error(
                        field_name="data",
                        invalid_value="missing",
                        expected_format="data field in GraphQL response",
                        message="Response missing 'data' field",
                    )
            raise create_validation_error(
                field_name="data",
                invalid_value="missing",
                expected_format="data field in GraphQL response",
                message="Response missing 'data' field",
            )

        data = response["data"]
        if not isinstance(data, dict):
            raise create_validation_error(
                field_name="data",
                invalid_value=type(data).__name__,
                expected_format="dictionary",
                message="Response 'data' field must be a dictionary",
            )

        # Check for required nested structure
        if "repository" not in data:
            raise create_validation_error(
                field_name="repository",
                invalid_value="missing",
                expected_format="repository object in response data",
                message="Missing 'repository' in response data",
            )

        repository = data["repository"]
        if repository is None:
            raise create_validation_error(
                field_name="repository",
                invalid_value="null",
                expected_format="valid repository object",
                message="Repository not found (null value)",
            )

        if "pullRequest" not in repository:
            raise create_validation_error(
                field_name="pullRequest",
                invalid_value="missing",
                expected_format="pull request object in repository data",
                message="Missing 'pullRequest' in repository data",
            )

        pull_request = repository["pullRequest"]
        if pull_request is None:
            raise create_validation_error(
                field_name="pullRequest",
                invalid_value="null",
                expected_format="valid pull request object",
                message="Pull request not found (null value)",
            )

        if "reviewThreads" not in pull_request:
            raise create_validation_error(
                field_name="reviewThreads",
                invalid_value="missing",
                expected_format="review threads object in pull request data",
                message="Missing 'reviewThreads' in pull request data",
            )

        return True

    @staticmethod
    def validate_graphql_prs_response(response: Dict[str, Any]) -> bool:
        """Validate GraphQL response for pull requests has expected structure.

        Args:
            response: The response dictionary to validate

        Returns:
            True if the response is valid

        Raises:
            ValidationError: If the response is invalid
            GitHubAPIError: If there are GraphQL errors from the API
        """
        if not isinstance(response, dict):
            raise create_validation_error(
                field_name="response",
                invalid_value=type(response).__name__,
                expected_format="dictionary",
                message="GraphQL response must be a dictionary",
            )

        if "data" not in response:
            if "errors" in response:
                errors = response["errors"]
                if errors:  # Only raise GraphQL errors if there are actual errors
                    error_messages = [
                        error.get("message", str(error)) for error in errors
                    ]
                    # Use GitHubAPIError for GraphQL API errors
                    raise create_github_error(
                        message=f"GraphQL API errors: {'; '.join(error_messages)}",
                        api_endpoint="GraphQL",
                    )
                else:
                    raise create_validation_error(
                        field_name="data",
                        invalid_value="missing",
                        expected_format="data field in GraphQL response",
                        message="Response missing 'data' field",
                    )
            raise create_validation_error(
                field_name="data",
                invalid_value="missing",
                expected_format="data field in GraphQL response",
                message="Response missing 'data' field",
            )

        data = response["data"]
        if not isinstance(data, dict):
            raise create_validation_error(
                field_name="data",
                invalid_value=type(data).__name__,
                expected_format="dictionary",
                message="Response 'data' field must be a dictionary",
            )

        # Check for required nested structure
        if "repository" not in data:
            raise create_validation_error(
                field_name="repository",
                invalid_value="missing",
                expected_format="repository object in response data",
                message="Missing 'repository' in response data",
            )

        repository = data["repository"]
        if repository is None:
            raise create_validation_error(
                field_name="repository",
                invalid_value="null",
                expected_format="valid repository object",
                message="Repository not found (null value)",
            )

        if "pullRequests" not in repository:
            raise create_validation_error(
                field_name="pullRequests",
                invalid_value="missing",
                expected_format="pull requests object in repository data",
                message="Missing 'pullRequests' in repository data",
            )

        return True

    @staticmethod
    def validate_pull_request_data(pr_data: Dict[str, Any]) -> bool:
        """Validate that pull request data has required fields.

        Args:
            pr_data: Pull request data dictionary to validate

        Returns:
            True if valid

        Raises:
            ValidationError: If required fields are missing
        """
        if not isinstance(pr_data, dict):
            raise create_validation_error(
                field_name="pr_data",
                invalid_value=type(pr_data).__name__,
                expected_format="dictionary",
                message="Pull request data must be a dictionary",
            )

        required_fields = [
            "number",
            "title",
            "headRefName",
            "baseRefName",
            "createdAt",
            "updatedAt",
            "url",
        ]
        for field in required_fields:
            if field not in pr_data:
                raise create_validation_error(
                    field_name=f"pr.{field}",
                    invalid_value="missing",
                    expected_format=f"required field '{field}' in PR data",
                    message=f"Missing required field '{field}' in pull request data",
                )

        return True

    @staticmethod
    def validate_review_thread_data(thread_data: Dict[str, Any]) -> bool:
        """Validate that review thread data has required fields.

        Args:
            thread_data: Thread data dictionary to validate

        Returns:
            True if valid

        Raises:
            ValidationError: If required fields are missing
        """
        if not isinstance(thread_data, dict):
            raise create_validation_error(
                field_name="thread_data",
                invalid_value=type(thread_data).__name__,
                expected_format="dictionary",
                message="Thread data must be a dictionary",
            )

        required_fields = ["id"]
        for field in required_fields:
            if field not in thread_data:
                raise create_validation_error(
                    field_name=f"thread.{field}",
                    invalid_value="missing",
                    expected_format=f"required field '{field}' in thread data",
                    message=f"Missing required field '{field}' in thread data",
                )

        # Validate comments structure if present
        if "comments" in thread_data:
            comments_data = thread_data["comments"]
            if not isinstance(comments_data, dict):
                raise create_validation_error(
                    field_name="thread.comments",
                    invalid_value=type(comments_data).__name__,
                    expected_format="dictionary with comments data",
                    message="Comments data must be a dictionary",
                )
            if "nodes" not in comments_data:
                raise create_validation_error(
                    field_name="thread.comments.nodes",
                    invalid_value="missing",
                    expected_format="list of comment nodes",
                    message="Missing 'nodes' in comments data",
                )

        return True

    @staticmethod
    def validate_comment_data(comment_data: Dict[str, Any]) -> bool:
        """Validate that comment data has required fields.

        Args:
            comment_data: Comment data dictionary to validate

        Returns:
            True if valid

        Raises:
            ValidationError: If required fields are missing
        """
        if not isinstance(comment_data, dict):
            raise create_validation_error(
                field_name="comment_data",
                invalid_value=type(comment_data).__name__,
                expected_format="dictionary",
                message="Comment data must be a dictionary",
            )

        required_fields = ["id", "body", "createdAt", "updatedAt"]
        for field in required_fields:
            if field not in comment_data:
                raise create_validation_error(
                    field_name=f"comment.{field}",
                    invalid_value="missing",
                    expected_format=f"required field '{field}' in comment data",
                    message=f"Missing required field '{field}' in comment data",
                )

        return True

    @staticmethod
    def validate_pull_requests_response(response: Dict[str, Any]) -> bool:
        """Validate a GraphQL response has expected structure for pull requests.

        Args:
            response: The response dictionary to validate

        Returns:
            True if the response is valid

        Raises:
            ValidationError: If the response is invalid
            GitHubAPIError: If there are GraphQL errors from the API
        """
        if not isinstance(response, dict):
            raise create_validation_error(
                field_name="response",
                invalid_value=type(response).__name__,
                expected_format="dictionary",
                message="GraphQL response must be a dictionary",
            )

        if "data" not in response:
            if "errors" in response:
                errors = response["errors"]
                if errors:  # Only raise GraphQL errors if there are actual errors
                    error_messages = [
                        error.get("message", str(error)) for error in errors
                    ]
                    # Use GitHubAPIError for GraphQL API errors
                    raise create_github_error(
                        message=f"GraphQL API errors: {'; '.join(error_messages)}",
                        api_endpoint="GraphQL",
                    )
            raise create_validation_error(
                field_name="data",
                invalid_value="missing",
                expected_format="data field in GraphQL response",
                message="Response missing 'data' field",
            )

        data = response["data"]
        if not isinstance(data, dict):
            raise create_validation_error(
                field_name="data",
                invalid_value=type(data).__name__,
                expected_format="dictionary",
                message="Response 'data' field must be a dictionary",
            )

        # Check for required nested structure
        if "repository" not in data:
            raise create_validation_error(
                field_name="repository",
                invalid_value="missing",
                expected_format="repository object in response data",
                message="Missing 'repository' in response data",
            )

        repository = data["repository"]
        if repository is None:
            raise create_validation_error(
                field_name="repository",
                invalid_value="null",
                expected_format="valid repository object",
                message="Repository not found (null value)",
            )

        if "pullRequests" not in repository:
            raise create_validation_error(
                field_name="pullRequests",
                invalid_value="missing",
                expected_format="pull requests object in repository data",
                message="Missing 'pullRequests' in repository data",
            )

        return True

    @staticmethod
    def validate_pull_request_data(pr_data: Dict[str, Any]) -> bool:
        """Validate that pull request data has required fields.

        Args:
            pr_data: Pull request data dictionary to validate

        Returns:
            True if valid

        Raises:
            ValidationError: If required fields are missing
        """
        if not isinstance(pr_data, dict):
            raise create_validation_error(
                field_name="pr_data",
                invalid_value=type(pr_data).__name__,
                expected_format="dictionary",
                message="Pull request data must be a dictionary",
            )

        required_fields = [
            "id",
            "number",
            "title",
            "headRefName",
            "baseRefName",
            "createdAt",
            "updatedAt",
            "url",
        ]
        for field in required_fields:
            if field not in pr_data:
                raise create_validation_error(
                    field_name=f"pullRequest.{field}",
                    invalid_value="missing",
                    expected_format=f"required field '{field}' in pull request data",
                    message=f"Missing required field '{field}' in pull request data",
                )

        return True<|MERGE_RESOLUTION|>--- conflicted
+++ resolved
@@ -362,20 +362,12 @@
             ) from e
 
     def parse_pull_requests_response(
-<<<<<<< HEAD
         self, response: Dict[str, Any]
-=======
-        self, response: Dict[str, Any], include_drafts: bool = False
->>>>>>> 4aaf8c1b
     ) -> List[PullRequest]:
         """Parse a GraphQL response containing pull requests.
 
         Args:
             response: The GraphQL response dictionary from GitHub API
-<<<<<<< HEAD
-=======
-            include_drafts: Whether draft PRs should be included in results
->>>>>>> 4aaf8c1b
 
         Returns:
             List of PullRequest objects parsed from the response
@@ -386,11 +378,7 @@
         """
         try:
             # Validate the top-level response structure first
-<<<<<<< HEAD
             ResponseValidator.validate_graphql_prs_response(response)
-=======
-            ResponseValidator.validate_pull_requests_response(response)
->>>>>>> 4aaf8c1b
 
             # Navigate to the pull requests data (guaranteed to exist after validation)
             repository = response["data"]["repository"]
@@ -404,7 +392,6 @@
                     message="pullRequests.nodes must be a list",
                 )
 
-<<<<<<< HEAD
             # Parse each pull request
             pull_requests = []
             for i, pr_data in enumerate(pull_requests_data):
@@ -423,35 +410,13 @@
                         invalid_value=e.invalid_value,
                         expected_format=e.expected_format or "valid pull request data",
                         message=f"Failed to parse pull request {i}: {e.message}",
-=======
-            pull_requests = []
-            for i, pr_data in enumerate(pull_requests_data):
-                try:
-                    # Filter drafts if not including them
-                    is_draft = pr_data.get("isDraft", False)
-                    if not include_drafts and is_draft:
-                        continue
-
-                    pr = self._parse_single_pull_request(pr_data)
-                    pull_requests.append(pr)
-                except ValidationError as e:
-                    # Re-raise with context about which PR failed
-                    raise create_validation_error(
-                        field_name=f"pullRequests.nodes[{i}]",
-                        invalid_value=pr_data.get("number", "unknown"),
-                        expected_format="valid pull request object",
-                        message=f"Failed to parse pull request at index {i}: {str(e)}",
->>>>>>> 4aaf8c1b
                     ) from e
 
             return pull_requests
 
-<<<<<<< HEAD
         except ValidationError:
             # Re-raise ValidationErrors as-is
             raise
-=======
->>>>>>> 4aaf8c1b
         except KeyError as e:
             raise create_validation_error(
                 field_name=str(e).strip("'\""),
@@ -463,7 +428,6 @@
             raise create_validation_error(
                 field_name="response",
                 invalid_value=type(response).__name__,
-<<<<<<< HEAD
                 expected_format="valid GraphQL pull requests response",
                 message=f"Response parsing failed due to type error: {str(e)}",
             ) from e
@@ -473,23 +437,11 @@
 
         Args:
             pr_data: Pull request data dictionary from GraphQL response
-=======
-                expected_format="valid GraphQL response dictionary",
-                message=f"Response parsing failed due to type error: {str(e)}",
-            ) from e
-
-    def _parse_single_pull_request(self, pr_data: Dict[str, Any]) -> PullRequest:
-        """Parse a single pull request from GraphQL response data.
-
-        Args:
-            pr_data: Dictionary containing PR data from GraphQL response
->>>>>>> 4aaf8c1b
 
         Returns:
             PullRequest object
 
         Raises:
-<<<<<<< HEAD
             ValidationError: If the data is invalid or cannot be parsed
         """
         try:
@@ -512,41 +464,10 @@
                     invalid_value=pr_data.get("createdAt", "missing"),
                     expected_format="ISO datetime string",
                     message=f"Invalid createdAt format: {str(e)}",
-=======
-            ValidationError: If PR data is invalid or incomplete
-        """
-        try:
-            # Validate PR data before accessing fields
-            ResponseValidator.validate_pull_request_data(pr_data)
-
-            # Extract required fields (guaranteed to exist after validation)
-            pr_id = pr_data["id"]
-            number = pr_data["number"]
-            title = pr_data["title"]
-            head_ref = pr_data["headRefName"]
-            base_ref = pr_data["baseRefName"]
-            is_draft = pr_data.get("isDraft", False)
-            url = pr_data["url"]
-
-            # Extract author information with fallback
-            author_data = pr_data.get("author", {})
-            author = author_data.get("login", "unknown") if author_data else "unknown"
-
-            # Parse datetime fields with proper error handling
-            try:
-                created_at = parse_datetime(pr_data["createdAt"])
-            except (KeyError, ValueError) as e:
-                raise create_validation_error(
-                    field_name="pullRequest.createdAt",
-                    invalid_value=pr_data.get("createdAt", "missing"),
-                    expected_format="valid ISO datetime string",
-                    message=f"Failed to parse PR creation date: {str(e)}",
->>>>>>> 4aaf8c1b
                 ) from e
 
             try:
                 updated_at = parse_datetime(pr_data["updatedAt"])
-<<<<<<< HEAD
             except Exception as e:
                 raise create_validation_error(
                     field_name="updatedAt",
@@ -568,38 +489,6 @@
                 url=pr_data["url"],
                 review_thread_count=review_thread_count,
                 node_id=pr_data.get("id"),
-=======
-            except (KeyError, ValueError) as e:
-                raise create_validation_error(
-                    field_name="pullRequest.updatedAt",
-                    invalid_value=pr_data.get("updatedAt", "missing"),
-                    expected_format="valid ISO datetime string",
-                    message=f"Failed to parse PR update date: {str(e)}",
-                ) from e
-
-            # Extract review thread count with error handling
-            review_thread_count = 0
-            review_threads_data = pr_data.get("reviewThreads")
-            if review_threads_data:
-                try:
-                    review_thread_count = review_threads_data.get("totalCount", 0)
-                except (TypeError, AttributeError):
-                    # Log the issue but don't fail - just use 0
-                    review_thread_count = 0
-
-            return PullRequest(
-                pr_id=pr_id,
-                number=number,
-                title=title,
-                author=author,
-                head_ref=head_ref,
-                base_ref=base_ref,
-                is_draft=is_draft,
-                created_at=created_at,
-                updated_at=updated_at,
-                url=url,
-                review_thread_count=review_thread_count,
->>>>>>> 4aaf8c1b
             )
 
         except ValidationError:
@@ -610,11 +499,7 @@
                 field_name=str(e).strip("'\""),
                 invalid_value="missing",
                 expected_format="required field in pull request data",
-<<<<<<< HEAD
                 message=f"Missing required field in pull request data: {e}",
-=======
-                message=f"Missing required field {e} in pull request data",
->>>>>>> 4aaf8c1b
             ) from e
         except (TypeError, AttributeError) as e:
             raise create_validation_error(
